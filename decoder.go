package gltf

import (
	"bufio"
	"bytes"
	"encoding/binary"
	"encoding/json"
	"errors"
	"fmt"
	"io"
	"io/fs"
	"net/url"
	"os"
	"path/filepath"
	"strings"
)

// Open will open a glTF or GLB file specified by name and return the Document.
func Open(name string) (*Document, error) {
	f, err := os.Open(name)
	if err != nil {
		return nil, err
	}
	defer f.Close()
	dec := NewDecoderFS(f, os.DirFS(filepath.Dir(name)))
	doc := new(Document)
	if err = dec.Decode(doc); err != nil {
		doc = nil
	}
	return doc, err
}

// A Decoder reads and decodes glTF and GLB values from an input stream.
//
// Only buffers with relative URIs will be read from Fsys.
// Fsys is called to read external resources.
type Decoder struct {
	Fsys fs.FS
	r    *bufio.Reader
}

// NewDecoder returns a new decoder that reads from r.
func NewDecoder(r io.Reader) *Decoder {
	return &Decoder{
		r: bufio.NewReader(r),
	}
}

// NewDecoder returns a new decoder that reads from r.
func NewDecoderFS(r io.Reader, fsys fs.FS) *Decoder {
	return &Decoder{
		Fsys: fsys,
		r:    bufio.NewReader(r),
	}
}

// Decode reads the next JSON-encoded value from its
// input and stores it in the value pointed to by doc.
func (d *Decoder) Decode(doc *Document) error {
	isBinary, err := d.decodeDocument(doc)
	if err != nil {
		return err
	}

	for _, b := range doc.Buffers {
		if !b.IsEmbeddedResource() {
			if uri, ok := sanitizeURI(b.URI); ok {
				b.URI = uri
			}
		}
	}
	for _, im := range doc.Images {
		if !im.IsEmbeddedResource() {
			if uri, ok := sanitizeURI(im.URI); ok {
				im.URI = uri
			}
		}
	}

	var externalBufferIndex = 0
	if isBinary && len(doc.Buffers) > 0 && doc.Buffers[0].URI == "" {
		externalBufferIndex = 1
		if err := d.decodeBinaryBuffer(doc.Buffers[0]); err != nil {
			return err
		}
	}
	for i := externalBufferIndex; i < len(doc.Buffers); i++ {
		if err := d.decodeBuffer(doc.Buffers[i]); err != nil {
			return err
		}
	}
	return nil
}

func (d *Decoder) decodeDocument(doc *Document) (bool, error) {
	glbHeader, err := d.readGLBHeader()
	if err != nil {
		return false, err
	}
	var (
		jd       *json.Decoder
		isBinary bool
	)
	if glbHeader != nil {
		jd = json.NewDecoder(&io.LimitedReader{R: d.r, N: int64(glbHeader.JSONHeader.Length)})
		isBinary = true
	} else {
		jd = json.NewDecoder(d.r)
		isBinary = false
	}

	err = jd.Decode(doc)
	return isBinary, err
}

func (d *Decoder) readGLBHeader() (*glbHeader, error) {
	var header glbHeader
	chunk, err := d.r.Peek(binary.Size(header))
	if err != nil {
		return nil, nil
	}
	r := bytes.NewReader(chunk)
	binary.Read(r, binary.LittleEndian, &header)
	if header.Magic != glbHeaderMagic {
		return nil, nil
	}
	d.r.Read(chunk)
	return &header, d.validateGLBHeader(&header)
}

func (d *Decoder) validateGLBHeader(header *glbHeader) error {
	if header.JSONHeader.Type != glbChunkJSON || (header.JSONHeader.Length+uint32(binary.Size(header))) > header.Length {
		return errors.New("gltf: Invalid GLB JSON header")
	}
	return nil
}

func (d *Decoder) chunkHeader() (*chunkHeader, error) {
	var header chunkHeader
	if err := binary.Read(d.r, binary.LittleEndian, &header); err != nil {
		return nil, err
	}
	return &header, nil
}

func (d *Decoder) decodeBuffer(buffer *Buffer) error {
	if err := d.validateBuffer(buffer); err != nil {
		return err
	}
	if buffer.URI == "" {
		return errors.New("gltf: buffer without URI")
	}
	var err error
	if buffer.IsEmbeddedResource() {
<<<<<<< HEAD
		buffer.Data, err = buffer.MarshalData()
	} else if err = validateBufferURI(buffer.URI); err == nil {
		buffer.Data = make([]byte, buffer.ByteLength)
		err = d.ReadHandler.ReadFullResource(buffer.URI, buffer.Data)
=======
		buffer.Data, err = buffer.marshalData()
	} else {
		err = validateBufferURI(buffer.URI)
		if err == nil && d.Fsys != nil {
			buffer.Data, err = fs.ReadFile(d.Fsys, buffer.URI)
			if len(buffer.Data) > int(buffer.ByteLength) {
				buffer.Data = buffer.Data[:buffer.ByteLength:buffer.ByteLength]
			}
		}
>>>>>>> 7a8f8bbd
	}
	if err != nil {
		buffer.Data = nil
	}
	return err
}

func (d *Decoder) decodeBinaryBuffer(buffer *Buffer) error {
	if err := d.validateBuffer(buffer); err != nil {
		return err
	}
	header, err := d.chunkHeader()
	if err != nil {
		return err
	}
	if header.Type != glbChunkBIN || header.Length < buffer.ByteLength {
		return errors.New("gltf: Invalid GLB BIN header")
	}
	buffer.Data = make([]byte, buffer.ByteLength)
	_, err = io.ReadFull(d.r, buffer.Data)
	return err
}

func (d *Decoder) validateBuffer(buffer *Buffer) error {
	if buffer.ByteLength == 0 {
		return errors.New("gltf: Invalid buffer.byteLength value = 0")
	}
	return nil
}

func validateBufferURI(uri string) error {
	if uri == "" || strings.Contains(uri, "..") || strings.HasPrefix(uri, "/") || strings.HasPrefix(uri, "\\") {
		return fmt.Errorf("gltf: Invalid buffer.uri value '%s'", uri)
	}
	return nil
}

func sanitizeURI(uri string) (string, bool) {
	uri = strings.Replace(uri, "\\", "/", -1)
	uri = strings.Replace(uri, "/./", "/", -1)
	uri = strings.TrimPrefix(uri, "./")
	u, err := url.Parse(uri)
	if err != nil {
		return "", false
	}
	if u.Scheme == "" {
		// URI should always be decoded before using it in a file path.
		uri, err = url.PathUnescape(uri)
		if err != nil {
			return "", false
		}
	} else {
		uri = u.String()
	}
	return uri, true
}<|MERGE_RESOLUTION|>--- conflicted
+++ resolved
@@ -152,13 +152,7 @@
 	}
 	var err error
 	if buffer.IsEmbeddedResource() {
-<<<<<<< HEAD
 		buffer.Data, err = buffer.MarshalData()
-	} else if err = validateBufferURI(buffer.URI); err == nil {
-		buffer.Data = make([]byte, buffer.ByteLength)
-		err = d.ReadHandler.ReadFullResource(buffer.URI, buffer.Data)
-=======
-		buffer.Data, err = buffer.marshalData()
 	} else {
 		err = validateBufferURI(buffer.URI)
 		if err == nil && d.Fsys != nil {
@@ -167,7 +161,6 @@
 				buffer.Data = buffer.Data[:buffer.ByteLength:buffer.ByteLength]
 			}
 		}
->>>>>>> 7a8f8bbd
 	}
 	if err != nil {
 		buffer.Data = nil
@@ -183,7 +176,7 @@
 	if err != nil {
 		return err
 	}
-	if header.Type != glbChunkBIN || header.Length < buffer.ByteLength {
+	if header.Type != glbChunkBIN || header.Length < uint32(buffer.ByteLength) {
 		return errors.New("gltf: Invalid GLB BIN header")
 	}
 	buffer.Data = make([]byte, buffer.ByteLength)
@@ -199,7 +192,10 @@
 }
 
 func validateBufferURI(uri string) error {
-	if uri == "" || strings.Contains(uri, "..") || strings.HasPrefix(uri, "/") || strings.HasPrefix(uri, "\\") {
+	if u, err := url.Parse(uri); err == nil && u.Scheme != "" {
+		return nil
+	}
+	if !filepath.IsLocal(uri) {
 		return fmt.Errorf("gltf: Invalid buffer.uri value '%s'", uri)
 	}
 	return nil
